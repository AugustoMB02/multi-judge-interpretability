#!/usr/bin/env python3
"""
Simplified Persona Poisoning Experiment Runner
"""

import sys
import os
from pathlib import Path

# Add project root to path
project_root = Path(__file__).parent.parent.parent.parent
sys.path.append(str(project_root))

# Import judge rubrics to get correct judge count and IDs
from pipeline.utils.judge_rubrics import JUDGE_RUBRICS

# Judge IDs
JUDGE_IDS = list(JUDGE_RUBRICS.keys())

import pandas as pd
import numpy as np
import pickle
import torch
import torch.nn as nn
from typing import Dict, List
import logging
from datetime import datetime
import json
from sklearn.metrics import mean_squared_error, mean_absolute_error, r2_score
from sklearn.model_selection import train_test_split
from sklearn.preprocessing import StandardScaler

# Simple MLP model (copied to avoid import issues)
class SingleLayerMLP(nn.Module):
    def __init__(self, n_judges: int, hidden_dim: int = 32):
        super().__init__()
        self.fc1 = nn.Linear(n_judges, hidden_dim)
        self.fc2 = nn.Linear(hidden_dim, 1)
        self.relu = nn.ReLU()
        
    def forward(self, x):
        x = self.relu(self.fc1(x))
        return self.fc2(x)

# Constants based on current judge configuration
N_JUDGES = len(JUDGE_IDS)  # Should be 10

def compute_metrics(y_true, y_pred):
    """Compute evaluation metrics."""
    return {
        'mse': mean_squared_error(y_true, y_pred),
        'mae': mean_absolute_error(y_true, y_pred),
        'r2': r2_score(y_true, y_pred)
    }

# Import troll generator directly from same directory
sys.path.append(str(Path(__file__).parent))
from troll_generator import TrollPersona

logging.basicConfig(level=logging.INFO)
logger = logging.getLogger(__name__)


def contaminate_arrays_simple(X: np.ndarray, y: np.ndarray, rate: float, strategy: str = "inverse") -> tuple:
    """Simple contamination of arrays (same logic as before but with arrays)."""
    if rate == 0:
        return X.copy(), y.copy()
    
    n_contaminate = int(len(X) * rate)
    troll = TrollPersona(strategy)
    
    # Deep copy to avoid modifying originals
    X_contaminated = X.copy()
    y_contaminated = y.copy()
    
    # Randomly select samples to contaminate (same seed for reproducibility)
    np.random.seed(42)
    contaminate_indices = np.random.choice(len(X), n_contaminate, replace=False)
    
    for idx in contaminate_indices:
        original_score = float(y_contaminated[idx])
        judge_scores = list(X_contaminated[idx])  # Convert to list for troll
        
        # Generate troll rating
        troll_rating = troll.generate_rating(original_score, judge_scores)
        
        # Update only the human score, not judge scores
        y_contaminated[idx] = float(troll_rating)
    
    logger.info(f"Contaminated {n_contaminate}/{len(X)} samples ({rate*100:.0f}%)")
    return X_contaminated, y_contaminated


def contaminate_dataset_simple(df: pd.DataFrame, rate: float, strategy: str = "inverse") -> pd.DataFrame:
    """Simple contamination of dataset."""
    # Deep copy dataframe to avoid issues
    df_contaminated = df.copy(deep=True)
    df_contaminated['is_contaminated'] = False
    
    if rate == 0:
        return df_contaminated
    
    n_contaminate = int(len(df) * rate)
    troll = TrollPersona(strategy)
    
    # Randomly select samples to contaminate
    np.random.seed(42)
    contaminate_indices = np.random.choice(len(df), n_contaminate, replace=False)
    
    for idx in contaminate_indices:
        # Handle different possible column names for human feedback
        if 'human_feedback_score' in df_contaminated.columns:
            original_score = float(df_contaminated.iloc[idx]['human_feedback_score'])
        elif 'score' in df_contaminated.columns:
            original_score = float(df_contaminated.iloc[idx]['score'])
        else:
            # Try to extract from human_feedback if it's a dict
            hf = df_contaminated.iloc[idx].get('human_feedback', {})
            if isinstance(hf, dict) and 'score' in hf:
                original_score = float(hf['score'])
            else:
                logger.warning(f"Could not find human feedback score for row {idx}, using default 5.0")
                original_score = 5.0
        
        judge_scores = list(df_contaminated.iloc[idx]['judge_scores'])  # Ensure it's a list
        
        # Generate troll rating
        troll_rating = troll.generate_rating(original_score, judge_scores)
        
        # Update the dataframe - only modify the score, not the judge scores
        if 'human_feedback_score' in df_contaminated.columns:
            df_contaminated.at[idx, 'human_feedback_score'] = float(troll_rating)
        elif 'score' in df_contaminated.columns:
            df_contaminated.at[idx, 'score'] = float(troll_rating)
        else:
            # Update within human_feedback dict
            hf = df_contaminated.iloc[idx].get('human_feedback', {})
            if isinstance(hf, dict):
                hf['score'] = float(troll_rating)
                df_contaminated.at[idx, 'human_feedback'] = hf
        
        df_contaminated.at[idx, 'is_contaminated'] = True
    
    logger.info(f"Contaminated {n_contaminate}/{len(df)} samples ({rate*100:.0f}%)")
    return df_contaminated


def train_simple_model(X_train, y_train, X_test, y_test, epochs=100):
    """Train a simple MLP model."""
    n_features = X_train.shape[1]
    model = SingleLayerMLP(n_judges=n_features, hidden_dim=32)
    
    optimizer = torch.optim.Adam(model.parameters(), lr=0.01)  # Higher learning rate works better
    criterion = nn.MSELoss()
    
    # Convert to tensors
    X_train_t = torch.FloatTensor(X_train)
    y_train_t = torch.FloatTensor(y_train)
    X_test_t = torch.FloatTensor(X_test)
    y_test_t = torch.FloatTensor(y_test)
    
    # Training loop
    for epoch in range(epochs):
        model.train()
        optimizer.zero_grad()
        outputs = model(X_train_t).squeeze()
        loss = criterion(outputs, y_train_t)
        loss.backward()
        optimizer.step()
        
        if epoch % 20 == 0:
            model.eval()
            with torch.no_grad():
                test_pred = model(X_test_t).squeeze()
                test_loss = criterion(test_pred, y_test_t)
            logger.info(f"Epoch {epoch}: Train Loss={loss.item():.4f}, Test Loss={test_loss.item():.4f}")
    
    # Final evaluation
    model.eval()
    with torch.no_grad():
        y_pred = model(X_test_t).squeeze().numpy()
    
    metrics = compute_metrics(y_test, y_pred)
    return model, metrics


def run_contamination_experiment(data_path: str, rates: List[float], strategy: str = "inverse"):
    """Run the full contamination experiment."""
    logger.info(f"Loading data from {data_path}")
    
    # Load data
    with open(data_path, 'rb') as f:
        df = pickle.load(f)
    
    # Ensure we have the required columns - handle various naming conventions
    if 'judge_scores' not in df.columns:
        if 'scores' in df.columns:
            df['judge_scores'] = df['scores']
        else:
            raise ValueError("Dataset must have 'judge_scores' or 'scores' column")
    
<<<<<<< HEAD
    # Handle different human feedback column formats
    if 'human_feedback_score' not in df.columns:
        if 'score' in df.columns:
            df['human_feedback_score'] = df['score']
        elif 'human_feedback' in df.columns:
            # Extract score from human_feedback dict/object
            def extract_score(hf):
                if isinstance(hf, dict) and 'score' in hf:
                    return hf['score']
                elif isinstance(hf, dict) and 'average_score' in hf:
                    return hf['average_score']
                else:
                    return 5.0  # Default fallback
            df['human_feedback_score'] = df['human_feedback'].apply(extract_score)
        else:
            raise ValueError("Dataset must have 'human_feedback_score', 'score', or 'human_feedback' column")
=======
    # Handle human feedback score extraction
    if 'human_feedback_score' not in df.columns:
        if 'human_feedback' in df.columns:
            # Extract score from human_feedback dict
            df['human_feedback_score'] = df['human_feedback'].apply(
                lambda x: x.get('score', x.get('average_score', 5.0)) if isinstance(x, dict) else 5.0
            )
            logger.info("Extracted human_feedback_score from human_feedback column")
        else:
            raise ValueError("Dataset must have 'human_feedback_score' or 'human_feedback' column")
>>>>>>> 08bebfca
    
    # Remove rows with missing values
    df = df.dropna(subset=['human_feedback_score'])
    
    # Filter out rows where judge_scores don't have the right length
    expected_judge_count = N_JUDGES
    df = df[df['judge_scores'].apply(lambda x: len(x) == expected_judge_count if isinstance(x, list) else False)]
    logger.info(f"Loaded {len(df)} samples (after removing missing values and invalid scores)")
    logger.info(f"Expected {expected_judge_count} judge scores per sample")
    
    # Prepare data arrays (same as hyperparameter tuning)
    X = np.array(df['judge_scores'].tolist())
    y = np.array(df['human_feedback_score'].values, dtype=np.float32)
    
    # Use RANDOM split with same seed as hyperparameter tuning (42)
    X_clean, X_test_raw, y_clean, y_test_raw = train_test_split(
        X, y, test_size=0.2, random_state=42
    )
    
    # Apply normalization (same as hyperparameter tuning)
    scaler = StandardScaler()
    X_test = scaler.fit_transform(X_test_raw.reshape(-1, 10)).astype(np.float32)
    y_test = y_test_raw.astype(np.float32)
    
    logger.info(f"Using RANDOM split and NORMALIZATION (same as hyperparameter tuning)")
    logger.info(f"Train size: {len(X_clean)}, Test size: {len(X_test)}")
    
    results = {}
    
    for rate in rates:
        logger.info(f"\n{'='*50}")
        logger.info(f"Testing contamination rate: {rate*100:.0f}%")
        logger.info(f"{'='*50}")
        
        # Create contaminated training data from clean arrays
        X_train_raw, y_train_raw = contaminate_arrays_simple(X_clean.copy(), y_clean.copy(), rate, strategy)
        
        # Apply same normalization to training data (fit on contaminated training data)
        scaler_train = StandardScaler()
        X_train = scaler_train.fit_transform(X_train_raw).astype(np.float32)
        y_train = y_train_raw.astype(np.float32)
        
        # Re-normalize test data with training scaler for fair comparison
        X_test_normalized = scaler_train.transform(X_test_raw).astype(np.float32)
        
        logger.info(f"Training data shape: {X_train.shape}, Test data shape: {X_test_normalized.shape}")
        
        # Train model
        model, metrics = train_simple_model(X_train, y_train, X_test_normalized, y_test)
        
        logger.info(f"Results for {rate*100:.0f}% contamination:")
        logger.info(f"  R² Score: {metrics['r2']:.3f}")
        logger.info(f"  MSE: {metrics['mse']:.3f}")
        logger.info(f"  MAE: {metrics['mae']:.3f}")
        
        results[rate] = metrics
    
    # Analyze degradation
    logger.info(f"\n{'='*50}")
    logger.info("PERFORMANCE DEGRADATION ANALYSIS")
    logger.info(f"{'='*50}")
    
    baseline_r2 = results[0.0]['r2'] if 0.0 in results else max(r['r2'] for r in results.values())
    
    for rate in sorted(results.keys()):
        degradation = baseline_r2 - results[rate]['r2']
        logger.info(f"{rate*100:3.0f}% contamination: R²={results[rate]['r2']:.3f} (degradation: {degradation:+.3f})")
    
    return results


def main():
    import argparse
    parser = argparse.ArgumentParser(description="Simple Persona Poisoning Test")
    parser.add_argument("--data", type=str, required=True, help="Path to dataset")
    parser.add_argument("--rates", type=float, nargs="+", default=[0.0, 0.25],
                       help="Contamination rates to test")
    parser.add_argument("--strategy", type=str, default="inverse",
                       choices=["inverse", "random", "extreme", "safety_inverse"])
    
    args = parser.parse_args()
    
    results = run_contamination_experiment(args.data, args.rates, args.strategy)
    
    # Save results
    output_file = f"contamination_results_{datetime.now().strftime('%Y%m%d_%H%M%S')}.json"
    with open(output_file, 'w') as f:
        json.dump(results, f, indent=2)
    
    logger.info(f"\nResults saved to {output_file}")


if __name__ == "__main__":
    main()<|MERGE_RESOLUTION|>--- conflicted
+++ resolved
@@ -10,12 +10,6 @@
 # Add project root to path
 project_root = Path(__file__).parent.parent.parent.parent
 sys.path.append(str(project_root))
-
-# Import judge rubrics to get correct judge count and IDs
-from pipeline.utils.judge_rubrics import JUDGE_RUBRICS
-
-# Judge IDs
-JUDGE_IDS = list(JUDGE_RUBRICS.keys())
 
 import pandas as pd
 import numpy as np
@@ -42,9 +36,6 @@
         x = self.relu(self.fc1(x))
         return self.fc2(x)
 
-# Constants based on current judge configuration
-N_JUDGES = len(JUDGE_IDS)  # Should be 10
-
 def compute_metrics(y_true, y_pred):
     """Compute evaluation metrics."""
     return {
@@ -108,37 +99,14 @@
     contaminate_indices = np.random.choice(len(df), n_contaminate, replace=False)
     
     for idx in contaminate_indices:
-        # Handle different possible column names for human feedback
-        if 'human_feedback_score' in df_contaminated.columns:
-            original_score = float(df_contaminated.iloc[idx]['human_feedback_score'])
-        elif 'score' in df_contaminated.columns:
-            original_score = float(df_contaminated.iloc[idx]['score'])
-        else:
-            # Try to extract from human_feedback if it's a dict
-            hf = df_contaminated.iloc[idx].get('human_feedback', {})
-            if isinstance(hf, dict) and 'score' in hf:
-                original_score = float(hf['score'])
-            else:
-                logger.warning(f"Could not find human feedback score for row {idx}, using default 5.0")
-                original_score = 5.0
-        
+        original_score = float(df_contaminated.iloc[idx]['human_feedback_score'])
         judge_scores = list(df_contaminated.iloc[idx]['judge_scores'])  # Ensure it's a list
         
         # Generate troll rating
         troll_rating = troll.generate_rating(original_score, judge_scores)
         
         # Update the dataframe - only modify the score, not the judge scores
-        if 'human_feedback_score' in df_contaminated.columns:
-            df_contaminated.at[idx, 'human_feedback_score'] = float(troll_rating)
-        elif 'score' in df_contaminated.columns:
-            df_contaminated.at[idx, 'score'] = float(troll_rating)
-        else:
-            # Update within human_feedback dict
-            hf = df_contaminated.iloc[idx].get('human_feedback', {})
-            if isinstance(hf, dict):
-                hf['score'] = float(troll_rating)
-                df_contaminated.at[idx, 'human_feedback'] = hf
-        
+        df_contaminated.at[idx, 'human_feedback_score'] = float(troll_rating)
         df_contaminated.at[idx, 'is_contaminated'] = True
     
     logger.info(f"Contaminated {n_contaminate}/{len(df)} samples ({rate*100:.0f}%)")
@@ -192,31 +160,13 @@
     with open(data_path, 'rb') as f:
         df = pickle.load(f)
     
-    # Ensure we have the required columns - handle various naming conventions
+    # Ensure we have the required columns - handle both 'scores' and 'judge_scores'
     if 'judge_scores' not in df.columns:
         if 'scores' in df.columns:
             df['judge_scores'] = df['scores']
         else:
             raise ValueError("Dataset must have 'judge_scores' or 'scores' column")
     
-<<<<<<< HEAD
-    # Handle different human feedback column formats
-    if 'human_feedback_score' not in df.columns:
-        if 'score' in df.columns:
-            df['human_feedback_score'] = df['score']
-        elif 'human_feedback' in df.columns:
-            # Extract score from human_feedback dict/object
-            def extract_score(hf):
-                if isinstance(hf, dict) and 'score' in hf:
-                    return hf['score']
-                elif isinstance(hf, dict) and 'average_score' in hf:
-                    return hf['average_score']
-                else:
-                    return 5.0  # Default fallback
-            df['human_feedback_score'] = df['human_feedback'].apply(extract_score)
-        else:
-            raise ValueError("Dataset must have 'human_feedback_score', 'score', or 'human_feedback' column")
-=======
     # Handle human feedback score extraction
     if 'human_feedback_score' not in df.columns:
         if 'human_feedback' in df.columns:
@@ -227,16 +177,13 @@
             logger.info("Extracted human_feedback_score from human_feedback column")
         else:
             raise ValueError("Dataset must have 'human_feedback_score' or 'human_feedback' column")
->>>>>>> 08bebfca
     
     # Remove rows with missing values
     df = df.dropna(subset=['human_feedback_score'])
     
     # Filter out rows where judge_scores don't have the right length
-    expected_judge_count = N_JUDGES
-    df = df[df['judge_scores'].apply(lambda x: len(x) == expected_judge_count if isinstance(x, list) else False)]
+    df = df[df['judge_scores'].apply(lambda x: len(x) == 10 if isinstance(x, list) else False)]
     logger.info(f"Loaded {len(df)} samples (after removing missing values and invalid scores)")
-    logger.info(f"Expected {expected_judge_count} judge scores per sample")
     
     # Prepare data arrays (same as hyperparameter tuning)
     X = np.array(df['judge_scores'].tolist())
