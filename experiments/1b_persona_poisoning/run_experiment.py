#!/usr/bin/env python3
"""
Main script to run the Persona Poisoning experiment
"""

import sys
import argparse
from pathlib import Path
sys.path.append(str(Path(__file__).parent / 'src'))

from simple_runner import run_contamination_experiment
import json
from datetime import datetime

def main():
    """Run the persona poisoning experiment with configurable parameters."""
    
    parser = argparse.ArgumentParser(description="Persona Poisoning Experiment")
    parser.add_argument('--data', type=str, 
                       help='Path to dataset with judge scores',
                       default=None)
    parser.add_argument('--strategy', type=str, 
                       choices=['inverse', 'random', 'extreme', 'safety_inverse'],
                       default='inverse',
                       help='Troll strategy to use')
    parser.add_argument('--rates', type=float, nargs='+',
                       default=[0.0, 0.05, 0.10, 0.15, 0.20, 0.25, 0.30, 0.40, 0.50],
                       help='Contamination rates to test')
    parser.add_argument('--output-dir', type=str,
                       default='experiments/1b_persona_poisoning/results',
                       help='Output directory for results')
    
    args = parser.parse_args()
    
    # Auto-detect dataset if not provided
    if args.data is None:
        # Try common dataset paths from new pipeline structure
        possible_paths = [
            'dataset/data_with_judge_scores.pkl',
            'full_experiment_runs/latest/data_with_judge_scores.pkl',
            'full_experiment_runs/data_with_judge_scores.pkl'
        ]
        
        for path in possible_paths:
            if Path(path).exists():
                args.data = path
                break
        
        if args.data is None:
            print("❌ Could not find dataset. Please specify --data path.")
            print("   Looked for:")
            for path in possible_paths:
                print(f"   - {path}")
            return 1
    
    if not Path(args.data).exists():
        print(f"❌ Dataset not found: {args.data}")
        return 1
    
    print("="*60)
    print("PERSONA POISONING EXPERIMENT")
    print("="*60)
    print(f"Dataset: {args.data}")
    print(f"Testing {len(args.rates)} contamination rates")
    print(f"Strategy: {args.strategy} ({'good→bad, bad→good' if args.strategy == 'inverse' else args.strategy})")
    print("="*60)
    
    # Run experiment
    results = run_contamination_experiment(
<<<<<<< HEAD
        args.data,
        args.rates,
        args.strategy
=======
        '../../dataset/data_with_judge_scores.pkl',
        contamination_rates,
        'inverse'
>>>>>>> 08bebfca
    )
    
    # Save results
    timestamp = datetime.now().strftime("%Y%m%d_%H%M%S")
<<<<<<< HEAD
    output_dir = Path(args.output_dir)
    output_file = output_dir / f'experiment_{args.strategy}_{timestamp}.json'
    
    output_dir.mkdir(parents=True, exist_ok=True)
=======
    output_file = f'results/experiment_{timestamp}.json'
    
    Path('results').mkdir(parents=True, exist_ok=True)
>>>>>>> 08bebfca
    
    with open(output_file, 'w') as f:
        json.dump(results, f, indent=2)
    
    print(f"\nResults saved to: {output_file}")
    
    # Print summary
    print("\n" + "="*60)
    print("SUMMARY")
    print("="*60)
    
    baseline_r2 = results[0.0]['r2']
    print(f"Baseline R² (0% contamination): {baseline_r2:.3f}")
    
    if 0.25 in results:
        r2_25 = results[0.25]['r2']
        drop_25 = (baseline_r2 - r2_25) / baseline_r2 * 100
        print(f"At 25% contamination: R² = {r2_25:.3f} (drop: {drop_25:.1f}%)")
    
    # Find breaking point
    for rate in sorted(results.keys()):
        if results[rate]['r2'] < 0.3:
            print(f"Breaking point (R² < 0.3): {rate*100:.0f}% contamination")
            break
    
    print("\nRun analyze_with_baselines.py to generate figures and comparisons")
    return 0

if __name__ == "__main__":
    exit(main())<|MERGE_RESOLUTION|>--- conflicted
+++ resolved
@@ -4,7 +4,6 @@
 """
 
 import sys
-import argparse
 from pathlib import Path
 sys.path.append(str(Path(__file__).parent / 'src'))
 
@@ -13,83 +12,30 @@
 from datetime import datetime
 
 def main():
-    """Run the persona poisoning experiment with configurable parameters."""
+    """Run the persona poisoning experiment with inverse strategy."""
     
-    parser = argparse.ArgumentParser(description="Persona Poisoning Experiment")
-    parser.add_argument('--data', type=str, 
-                       help='Path to dataset with judge scores',
-                       default=None)
-    parser.add_argument('--strategy', type=str, 
-                       choices=['inverse', 'random', 'extreme', 'safety_inverse'],
-                       default='inverse',
-                       help='Troll strategy to use')
-    parser.add_argument('--rates', type=float, nargs='+',
-                       default=[0.0, 0.05, 0.10, 0.15, 0.20, 0.25, 0.30, 0.40, 0.50],
-                       help='Contamination rates to test')
-    parser.add_argument('--output-dir', type=str,
-                       default='experiments/1b_persona_poisoning/results',
-                       help='Output directory for results')
-    
-    args = parser.parse_args()
-    
-    # Auto-detect dataset if not provided
-    if args.data is None:
-        # Try common dataset paths from new pipeline structure
-        possible_paths = [
-            'dataset/data_with_judge_scores.pkl',
-            'full_experiment_runs/latest/data_with_judge_scores.pkl',
-            'full_experiment_runs/data_with_judge_scores.pkl'
-        ]
-        
-        for path in possible_paths:
-            if Path(path).exists():
-                args.data = path
-                break
-        
-        if args.data is None:
-            print("❌ Could not find dataset. Please specify --data path.")
-            print("   Looked for:")
-            for path in possible_paths:
-                print(f"   - {path}")
-            return 1
-    
-    if not Path(args.data).exists():
-        print(f"❌ Dataset not found: {args.data}")
-        return 1
+    # Define contamination rates to test
+    contamination_rates = [0.0, 0.05, 0.10, 0.15, 0.20, 0.25, 0.30, 0.40, 0.50]
     
     print("="*60)
     print("PERSONA POISONING EXPERIMENT")
     print("="*60)
-    print(f"Dataset: {args.data}")
-    print(f"Testing {len(args.rates)} contamination rates")
-    print(f"Strategy: {args.strategy} ({'good→bad, bad→good' if args.strategy == 'inverse' else args.strategy})")
+    print(f"Testing {len(contamination_rates)} contamination rates")
+    print("Strategy: Inverse (good→bad, bad→good)")
     print("="*60)
     
     # Run experiment
     results = run_contamination_experiment(
-<<<<<<< HEAD
-        args.data,
-        args.rates,
-        args.strategy
-=======
         '../../dataset/data_with_judge_scores.pkl',
         contamination_rates,
         'inverse'
->>>>>>> 08bebfca
     )
     
     # Save results
     timestamp = datetime.now().strftime("%Y%m%d_%H%M%S")
-<<<<<<< HEAD
-    output_dir = Path(args.output_dir)
-    output_file = output_dir / f'experiment_{args.strategy}_{timestamp}.json'
-    
-    output_dir.mkdir(parents=True, exist_ok=True)
-=======
     output_file = f'results/experiment_{timestamp}.json'
     
     Path('results').mkdir(parents=True, exist_ok=True)
->>>>>>> 08bebfca
     
     with open(output_file, 'w') as f:
         json.dump(results, f, indent=2)
@@ -116,7 +62,6 @@
             break
     
     print("\nRun analyze_with_baselines.py to generate figures and comparisons")
-    return 0
 
 if __name__ == "__main__":
-    exit(main())+    main()